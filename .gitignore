# Bazel output artifacts
bazel-*

# IDE related
.idea/
.vscode/
.swp

# Some users might still want to generate this via `go mod vendor`
# even though Go Modules doesn't generate it by default
vendor/

# Items below are adopted from https://github.com/github/gitignore/blob/master/Go.gitignore

## Binaries for programs and plugins
*.exe
*.exe~
*.dll
*.so
*.dylib
<<<<<<< HEAD
*.pyc
=======
*.jar
>>>>>>> c11427b6

## Test binary, built with `go test -c`
*.test

## Output of the go coverage tool, specifically when used with LiteIDE
*.out

# Items below are adopted from https://github.com/github/gitignore/blob/master/Global/Linux.gitignore

*~

## temporary files which can be created if a process still has a handle open of a deleted file
.fuse_hidden*

## KDE directory preferences
.directory

## Linux trash folder which might appear on any partition or disk
.Trash-*

## .nfs files are created when an open file is removed but is still being accessed
.nfs*

# Items below are adopted from https://github.com/github/gitignore/blob/master/Global/macOS.gitignore

## General
.DS_Store
.AppleDouble
.LSOverride

## Icon must end with two \r
Icon

## Thumbnails
._*

## Files that might appear in the root of a volume
.DocumentRevisions-V100
.fseventsd
.Spotlight-V100
.TemporaryItems
.Trashes
.VolumeIcon.icns
.com.apple.timemachine.donotpresent

## Directories potentially created on remote AFP share
.AppleDB
.AppleDesktop
Network Trash Folder
Temporary Items
.apdisk<|MERGE_RESOLUTION|>--- conflicted
+++ resolved
@@ -18,11 +18,8 @@
 *.dll
 *.so
 *.dylib
-<<<<<<< HEAD
 *.pyc
-=======
 *.jar
->>>>>>> c11427b6
 
 ## Test binary, built with `go test -c`
 *.test
