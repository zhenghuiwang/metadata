--- conflicted
+++ resolved
@@ -18,11 +18,8 @@
 *.dll
 *.so
 *.dylib
-<<<<<<< HEAD
 *.pyc
-=======
 *.jar
->>>>>>> e29e5bf8
 
 ## Test binary, built with `go test -c`
 *.test
